--- conflicted
+++ resolved
@@ -265,13 +265,8 @@
         """
         topic = str(topic)
         self._sendPacket([TYPE_UNSUBSCRIBE, topic])
-<<<<<<< HEAD
         if topic in self.subscriptionCallbacks:
             self.subscriptionCallbacks.pop(topic)
-=======
-
-        if topic in self.subscriptionCallbacks: self.subscriptionCallbacks.remove(topic)
->>>>>>> bfa3fd52
 
     def publishEvent(self, topic, data):
         """
@@ -574,7 +569,7 @@
         self.clientDisconnected.emit(client)
         self.clients.remove(client)
         print "client disconnected (active connections: %d)" % len(self.clients)
-        
+
 if __name__ == "__main__":
     # enable CTRL+C break
     import signal
